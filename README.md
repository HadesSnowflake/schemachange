# schemachange
<img src="images/schemachange-logo-title.png" alt="schemachange" title="schemachange logo" width="600" />

*Looking for snowchange? You've found the right spot. snowchange has been renamed to schemachange.*

[![pytest](https://github.com/Snowflake-Labs/schemachange/actions/workflows/pytest.yml/badge.svg)](https://github.com/Snowflake-Labs/schemachange/actions/workflows/pytest.yml)
[![PyPI](https://img.shields.io/pypi/v/schemachange.svg)](https://pypi.org/project/schemachange)
## Overview

schemachange is a simple python based tool to manage all of your [Snowflake](https://www.snowflake.com/) objects. It follows an Imperative-style approach to Database Change Management (DCM) and was inspired by the [Flyway database migration tool](https://flywaydb.org). When combined with a version control system and a CI/CD tool, database changes can be approved and deployed through a pipeline using modern software delivery practices. As such schemachange plays a critical role in enabling Database (or Data) DevOps.

DCM tools (also known as Database Migration, Schema Change Management, or Schema Migration tools) follow one of two approaches: Declarative or Imperative. For a background on Database DevOps, including a discussion on the differences between the Declarative and Imperative approaches, please read the [Embracing Agile Software Delivery and DevOps with Snowflake](https://www.snowflake.com/blog/embracing-agile-software-delivery-and-devops-with-snowflake/) blog post.

For the complete list of changes made to schemachange check out the [CHANGELOG](CHANGELOG.md).

**Please note** that schemachange is a community-developed tool, not an official Snowflake offering. It comes with no support or warranty.

## Table of Contents

1. [Overview](#overview)
1. [Project Structure](#project-structure)
   1. [Folder Structure](#folder-structure)
1. [Change Scripts](#change-scripts)
   1. [Versioned Script Naming](#versioned-script-naming)
   1. [Repeatable Script Naming](#repeatable-script-naming)
   1. [Always Script Naming](#always-script-naming)
   1. [Script Requirements](#script-requirements)
   1. [Using Variables in Scripts](#using-variables-in-scripts)
      1. [Secrets filtering](#secrets-filtering)
   1. [Jinja templating engine](#jinja-templating-engine)
   1. [Gotchas](#gotchas)
1. [Change History Table](#change-history-table)
1. [Authentication](#authentication)
   1. [Password Authentication](#password-authentication)
   1. [Private Key Authentication](#private-key-authentication)
   1. [Oauth Authentication](#oauth-authentication)
   1. [External Browser Authentication](#external-browser-authentication)
   1. [Okta Authentication](#okta-authentication)
1. [Configuration](#configuration)
   1. [YAML Config File](#yaml-config-file)
      1. [Yaml Jinja support](#yaml-jinja-support)
   1. [Command Line Arguments](#command-line-arguments)
1. [Running schemachange](#running-schemachange)
   1. [Prerequisites](#prerequisites)
   1. [Running The Script](#running-the-script)
1. [Getting Started with schemachange](#getting-started-with-schemachange)
1. [Integrating With DevOps](#integrating-with-devops)
   1. [Sample DevOps Process Flow](#sample-devops-process-flow)
   1. [Using in a CI/CD Pipeline](#using-in-a-cicd-pipeline)
1. [Maintainers](#maintainers)
1. [Third Party Packages](#third-party-packages)
1. [Legal](#legal)


## Project Structure

### Folder Structure

schemachange expects a directory structure like the following to exist:
```
(project_root)
|
|-- folder_1
    |-- V1.1.1__first_change.sql
    |-- V1.1.2__second_change.sql
    |-- R__sp_add_sales.sql
    |-- R__fn_get_timezone.sql
|-- folder_2
    |-- folder_3
        |-- V1.1.3__third_change.sql
        |-- R__fn_sort_ascii.sql
```

The schemachange folder structure is very flexible. The `project_root` folder is specified with the `-f` or `--root-folder` argument. schemachange only pays attention to the filenames, not the paths. Therefore, under the `project_root` folder you are free to arrange the change scripts any way you see fit. You can have as many subfolders (and nested subfolders) as you would like.

## Change Scripts

### Versioned Script Naming

Versioned change scripts follow a similar naming convention to that used by [Flyway Versioned Migrations](https://flywaydb.org/documentation/migrations#versioned-migrations). The script name must follow this pattern (image taken from [Flyway docs](https://flywaydb.org/documentation/migrations#versioned-migrations)):

<img src="images/flyway-naming-convention.png" alt="Flyway naming conventions" title="Flyway naming conventions" width="300" />

With the following rules for each part of the filename:

* **Prefix**: The letter 'V' for versioned change
* **Version**: A unique version number with dots or underscores separating as many number parts as you like
* **Separator**: __ (two underscores)
* **Description**: An arbitrary description with words separated by underscores or spaces (can not include two underscores)
* **Suffix**: .sql or .sql.jinja

For example, a script name that follows this convention is: `V1.1.1__first_change.sql`. As with Flyway, the unique version string is very flexible. You just need to be consistent and always use the same convention, like 3 sets of numbers separated by periods. Here are a few valid version strings:

* 1.1
* 1_1
* 1.2.3
* 1_2_3

Every script within a database folder must have a unique version number. schemachange will check for duplicate version numbers and throw an error if it finds any. This helps to ensure that developers who are working in parallel don't accidently (re-)use the same version number.

### Repeatable Script Naming

Repeatable change scripts follow a similar naming convention to that used by [Flyway Versioned Migrations](https://flywaydb.org/documentation/concepts/migrations.html#repeatable-migrations). The script name must follow this pattern (image taken from [Flyway docs](https://flywaydb.org/documentation/concepts/migrations.html#repeatable-migrations):

<img src="images/flyway-repeatable-naming-convention.png" alt="Flyway naming conventions" title="Flyway naming conventions" width="300" />

e.g:

* R__sp_add_sales.sql
* R__fn_get_timezone.sql
* R__fn_sort_ascii.sql

All repeatable change scripts are applied each time the utility is run, if there is a change in the file.
Repeatable scripts could be used for maintaining code that always needs to be applied in its entirety. e.g. stores procedures, functions and view definitions etc.

Just like Flyway, within a single migration run, repeatable scripts are always applied after all pending versioned scripts have been executed. Repeatable scripts are applied in alphabetical order of their description.

### Always Script Naming

Always change scripts are executed with every run of schemachange. This is an addition to the implementation of [Flyway Versioned Migrations](https://flywaydb.org/documentation/concepts/migrations.html#repeatable-migrations).
The script name must follow this pattern:

`A__Some_description.sql`

e.g.

* A__add_user.sql
* A__assign_roles.sql

This type of change script is useful for an environment set up after cloning. Always scripts are applied always last.

### Script Requirements

schemachange is designed to be very lightweight and not impose too many limitations. Each change script can have any number of SQL statements within it and must supply the necessary context, like database and schema names. The context can be supplied by using an explicit `USE <DATABASE>` command or by naming all objects with a three-part name (`<database name>.<schema name>.<object name>`). schemachange will simply run the contents of each script against the target Snowflake account, in the correct order.

### Using Variables in Scripts
schemachange supports the jinja engine for a variable replacement strategy. One important use of variables is to support multiple environments (dev, test, prod) in a single Snowflake account by dynamically changing the database name during deployment. To use a variable in a change script, use this syntax anywhere in the script: `{{ variable1 }}`.

To pass variables to schemachange, check out the [Configuration](#configuration) section below. You can either use the `--vars` command line parameter or the YAML config file `schemachange-config.yml`. For the command line version you can pass variables like this: `--vars '{"variable1": "value", "variable2": "value2"}'`. This parameter accepts a flat JSON object formatted as a string. 

> *Nested objects and arrays don't make sense at this point and aren't supported.*

schemachange will replace any variable placeholders before running your change script code and will throw an error if it finds any variable placeholders that haven't been replaced.

#### Secrets filtering
While many CI/CD tools already have the capability to filter secrets, it is best that any tool also does not output secrets to the console or logs. Schemachange implements secrets filtering in a number of areas to ensure secrets are not writen to the console or logs. The only exception is the `render` command which will display secrets.

A secret is just a standard variable that has been tagged as a secret. This is determined using a naming convention and either of the following will tag a variable as a secret:
1. The variable name has the word `secret` in it.
   ```yaml
      config-version: 1
      vars:
         bucket_name: S3://......  # not a secret
         secret_key: 567576D8E  # a secret
   ```
2. The variable is a child of a key named `secrets`.
   ```yaml
      config-version: 1
      vars:
      secrets:
         my_key: 567576D8E # a secret
      aws:
         bucket_name: S3://......  # not a secret
         secrets:
            encryption_key: FGDSUUEHDHJK # a secret
            us_east_1:
               encryption_key: sdsdsd # a secret
   ```

### Jinja templating engine
schemachange uses the Jinja templating engine internally and supports: [expressions](https://jinja.palletsprojects.com/en/3.0.x/templates/#expressions), [macros](https://jinja.palletsprojects.com/en/3.0.x/templates/#macros), [includes](https://jinja.palletsprojects.com/en/3.0.x/templates/#include) and [template inheritance](https://jinja.palletsprojects.com/en/3.0.x/templates/#template-inheritance).

These files can be stored in the root-folder but schemachange also provides a separate modules folder `--modules-folder`. This allows common logic to be stored outside of the main changes scripts. The [demo/citibike_demo_jinja](demo/citibike_demo_jinja) has a simple example that demonstrates this.

The Jinja autoescaping feature is disabled in schemachange, this feature in Jinja is currently designed for where the output language is HTML/XML. So if you are using schemachange with untrusted inputs you will need to handle this within your change scripts.

### Gotchas

Within change scripts:
- [Snowflake Scripting blocks need delimiters](https://docs.snowflake.com/en/developer-guide/snowflake-scripting/running-examples#introduction)
- [The last line can't be a comment](https://github.com/Snowflake-Labs/schemachange/issues/130)

## Change History Table

schemachange records all applied changes scripts to the change history table. By default, schemachange will attempt to log all activities to the `METADATA.SCHEMACHANGE.CHANGE_HISTORY` table. The name and location of the change history table can be overriden by using the `-c` (or `--change-history-table`) parameter. The value passed to the parameter can have a one, two, or three part name (e.g. "TABLE_NAME", or "SCHEMA_NAME.TABLE_NAME", or "DATABASE_NAME.SCHEMA_NAME.TABLE_NAME"). This can be used to support multiple environments (dev, test, prod) or multiple subject areas within the same Snowflake account. By default, schemachange will not try to create the change history table, and will fail if the table does not exist.

Additionally, if the `--create-change-history-table` parameter is given, then schemachange will attempt to create the schema and table associated with the change history table. schemachange will not attempt to create the database for the change history table, so that must be created ahead of time, even when using the `--create-change-history-table` parameter.

The structure of the `CHANGE_HISTORY` table is as follows:

| Column Name    | Type          | Example                       |
|----------------|---------------|-------------------------------|
| VERSION        | VARCHAR       | 1.1.1                         |
| DESCRIPTION    | VARCHAR       | First change                  |
| SCRIPT         | VARCHAR       | V1.1.1__first_change.sql      |
| SCRIPT_TYPE    | VARCHAR       | V                             |
| CHECKSUM       | VARCHAR       | 38e5ba03b1a6d2...             |
| EXECUTION_TIME | NUMBER        | 4                             |
| STATUS         | VARCHAR       | Success                       |
| INSTALLED_BY   | VARCHAR       | SNOWFLAKE_USER                |
| INSTALLED_ON   | TIMESTAMP_LTZ | 2020-03-17 12:54:33.056 -0700 |

A new row will be added to this table every time a change script has been applied to the database. schemachange will use this table to identify which changes have been applied to the database and will not apply the same version more than once.

Here is the current schema DDL for the change history table (found in the [schemachange/cli.py](schemachange/cli.py) script), in case you choose to create it manually and not use the `--create-change-history-table` parameter:

```sql
CREATE TABLE IF NOT EXISTS SCHEMACHANGE.CHANGE_HISTORY
(
    VERSION VARCHAR
   ,DESCRIPTION VARCHAR
   ,SCRIPT VARCHAR
   ,SCRIPT_TYPE VARCHAR
   ,CHECKSUM VARCHAR
   ,EXECUTION_TIME NUMBER
   ,STATUS VARCHAR
   ,INSTALLED_BY VARCHAR
   ,INSTALLED_ON TIMESTAMP_LTZ
)
```

## Authentication
Schemachange supports snowflake's default authenticator, External Oauth, Browswer based SSO and Programmatic SSO options supported by the [Snowflake Python Connector](https://docs.snowflake.com/en/user-guide/python-connector-example.html#connecting-to-snowflake). Set the environment variable `SNOWFLAKE_AUTHENTICATOR` to one of the following
Authentication Option | Expected Value
--- | ---
Default [Password](https://docs.snowflake.com/en/user-guide/python-connector-example.html#connecting-using-the-default-authenticator) Authenticator | `snowflake`
[Key Pair](https://docs.snowflake.com/en/user-guide/python-connector-example.html#using-key-pair-authentication) Authenticator| `snowflake`
[External Oauth](https://docs.snowflake.com/en/user-guide/oauth-external.html) | `oauth`
[Browser based SSO](https://docs.snowflake.com/en/user-guide/admin-security-fed-auth-use.html#setting-up-browser-based-sso) | `externalbrowser`
[Programmatic SSO](https://docs.snowflake.com/en/user-guide/admin-security-fed-auth-use.html#native-sso-okta-only) (Okta Only) | Okta URL endpoint for your Okta account typically in the form `https://<okta_account_name>.okta.com` OR `https://<okta_account_name>.oktapreview.com`

If an authenticator is unsupported, then schemachange will default to `snowflake`. If the authenticator is `snowflake`, and both password and key pair values are provided then schemachange will use the password over the key pair values.

### Password Authentication
The Snowflake user password for `SNOWFLAKE_USER` is required to be set in the environment variable `SNOWFLAKE_PASSWORD` prior to calling the script. schemachange will fail if the `SNOWFLAKE_PASSWORD` environment variable is not set. The environment variable `SNOWFLAKE_AUTHENTICATOR` will be set to `snowflake` if it not explicitly set.

_**DEPRECATION NOTICE**: The `SNOWSQL_PWD` environment variable is deprecated but currently still supported. Support for it will be removed in a later version of schemachange. Please use `SNOWFLAKE_PASSWORD` instead._

### Private Key Authentication
The Snowflake user encrypted private key for `SNOWFLAKE_USER` is required to be in a file with the file path set in the environment variable `SNOWFLAKE_PRIVATE_KEY_PATH`. Additionally, the password for the encrypted private key file is required to be set in the environment variable `SNOWFLAKE_PRIVATE_KEY_PASSPHRASE`. If the variable is not set, schemachange will assume the private key is not encrypted. These two environment variables must be set prior to calling the script. Schemachange will fail if the `SNOWFLAKE_PRIVATE_KEY_PATH` is not set.

### Oauth Authentication
An Oauth Configuration can be made in the [YAML Config File](#yaml-config-file) or passing an equivalent json dictionary to the switch `--oauth-config`. Invoke this method by setting the environment variable `SNOWFLAKE_AUTHENTICATOR` to the value `oauth` prior to calling schemachange.  Since different Oauth providers may require different information the Oauth configuration uses four named variables that are fed into a POST request to obtain a token. Azure is shown in the example YAML but other providers should use a similar pattern and request payload contents.
* token-provider-url
The URL of the authenticator resource that will receive the POST request.
* token-response-name
The Expected name of the JSON element containing the Token in the return response from the authenticator resource.
* token-request-payload
The Set of variables passed as a dictionary to the `data` element of the request.
* token-request-headers
The Set of variables passed as a dictionary to the `headers` element of the request.

It is recomended to use the YAML file and pass oauth secrets into the configuration using the templating engine instead of the command line option.


### External Browser Authentication
External browser authentication can be used for local development by setting the environment variable `SNOWFLAKE_AUTHENTICATOR` to the value `externalbrowser` prior to calling schemachange.
The client will be prompted to authenticate in a browser that pops up. Refer to the [documentation](https://docs.snowflake.com/en/user-guide/admin-security-fed-auth-use.html#setting-up-browser-based-sso) to cache the token to minimize the number of times the browser pops up to authenticate the user.

### Okta Authentication
For clients that do not have a browser, can use the popular SaaS Idp option to connect via Okta. This will require the Okta URL that you utilize for SSO.
Okta authentication can be used setting the environment variable `SNOWFLAKE_AUTHENTICATOR` to the value of your okta endpoint as a fully formed URL ( E.g. `https://<org_name>.okta.com`) prior to calling schemachange.

_** NOTE**: Please disable Okta MFA for the user who uses Native SSO authentication with client drivers. Please consult your Okta administrator for more information._

## Configuration

Parameters to schemachange can be supplied in two different ways:
1. Through a YAML config file
2. Via command line arguments

If supplied by both the command line and the YAML file, The command line overides the YAML values.

Additionally, regardless of the approach taken, the following paramaters are required to run schemachange:
* snowflake-account
* snowflake-user
* snowflake-role
* snowflake-warehouse

Plese see [Usage Notes for the account Parameter (for the connect Method)](https://docs.snowflake.com/en/user-guide/python-connector-api.html#label-account-format-info) for more details on how to structure the account name.

### YAML Config File

schemachange expects the YAML config file to be named `schemachange-config.yml` and looks for it by default in the current folder. The folder can be overridden by using the `--config-folder` command line argument (see [Command Line Arguments](#command-line-arguments) below for more details).

Here is the list of available configurations in the `schemachange-config.yml` file:

```yaml
config-version: 1

# The root folder for the database change scripts
root-folder: '/path/to/folder'

# The modules folder for jinja macros and templates to be used across multiple scripts.
modules-folder: null

# The name of the snowflake account (e.g. xy12345.east-us-2.azure).
# You can also use the regionless format (e.g. myorgname-accountname)
# for privatelink accounts, suffix the account value with privatelink (e.g. <account>.privatelink)
snowflake-account: 'xy12345.east-us-2.azure'

# The name of the snowflake user
snowflake-user: 'user'

# The name of the default role to use. Can be overrideen in the change scripts.
snowflake-role: 'role'

# The name of the default warehouse to use. Can be overridden in the change scripts.
snowflake-warehouse: 'warehouse'

# The name of the default database to use. Can be overridden in the change scripts.
snowflake-database: null

# The name of the default schema to use. Can be overridden in the change scripts.
snowflake-schema: null

# Used to override the default name of the change history table (the default is METADATA.SCHEMACHANGE.CHANGE_HISTORY)
change-history-table: null

# Define values for the variables to replaced in change scripts
vars:
  var1: 'value1'
  var2: 'value2'
  secrets:
    var3: 'value3' # This is considered a secret and will not be displayed in any output

# Create the change history schema and table, if they do not exist (the default is False)
create-change-history-table: false

# Enable autocommit feature for DML commands (the default is False)
autocommit: false

# Display verbose debugging details during execution (the default is False)
verbose: false

# Run schemachange in dry run mode (the default is False)
dry-run: false

# A string to include in the QUERY_TAG that is attached to every SQL statement executed
query-tag: 'QUERY_TAG'

# Information for Oauth token requests
oauthconfig:
  # url Where token request are posted to
  token-provider-url: 'https://login.microsoftonline.com/{{ env_var('AZURE_ORG_GUID', 'default') }}/oauth2/v2.0/token'
  # name of Json entity returned by request
  token-response-name: 'access_token'
  # Headers needed for successful post or other security markings ( multiple labeled items permitted
  token-request-headers:
    Content-Type: "application/x-www-form-urlencoded"
    User-Agent: "python/schemachange"
  # Request Payload for Token (it is recommended pass
  token-request-payload:
    client_id: '{{ env_var('CLIENT_ID', 'default') }}'
    username: '{{ env_var('USER_ID', 'default') }}'
    password: '{{ env_var('USER_PASSWORD', 'default') }}'
    grant_type: 'password'
    scope: '{{ env_var('SESSION_SCOPE', 'default') }}'
```

#### Yaml Jinja support
The YAML config file supports the jinja templating language and has a custom function "env_var" to access environmental variables.  Jinja variables are unavailable and not yet loaded since they are supplied by the YAML file. Customisation of the YAML file can only happen through values passed via environment variables.

##### env_var
Provides access to environmental variables. The function can be used two different ways.

Return the value of the environmental variable if it exists, otherwise return the default value.
```jinja
{{ env_var('<environmental_variable>', 'default') }}
```

Return the value of the environmental variable if it exists, otherwise raise an error.
```jinja
{{ env_var('<environmental_variable>') }}
```

### Command Line Arguments

Schemachange supports a few subcommands. If the subcommand is not provided it defaults to deploy. This behaviour keeps compatibility with versions prior to 3.2.

#### deploy
This is the main command that runs the deployment process.

`usage: schemachange deploy [-h] [--config-folder CONFIG_FOLDER] [-f ROOT_FOLDER] [-m MODULES_FOLDER] [-a SNOWFLAKE_ACCOUNT] [-u SNOWFLAKE_USER] [-r SNOWFLAKE_ROLE] [-w SNOWFLAKE_WAREHOUSE] [-d SNOWFLAKE_DATABASE] [-s SNOWFLAKE_SCHEMA] [-c CHANGE_HISTORY_TABLE] [--vars VARS] [--create-change-history-table] [-ac] [-v] [--dry-run] [--query-tag QUERY_TAG]`

| Parameter                                                            | Description                                                                                                                                                             |
|----------------------------------------------------------------------|-------------------------------------------------------------------------------------------------------------------------------------------------------------------------|
| -h, --help                                                           | Show the help message and exit                                                                                                                                          |
| --config-folder CONFIG_FOLDER                                        | The folder to look in for the schemachange-config.yml file (the default is the current working directory)                                                               |
| -f ROOT_FOLDER, --root-folder ROOT_FOLDER                            | The root folder for the database change scripts. The default is the current directory.                                                                                  |
| -m MODULES_FOLDER, --modules-folder MODULES_FOLDER                   | The modules folder for jinja macros and templates to be used across mutliple scripts                                                                                    |
| -a SNOWFLAKE_ACCOUNT, --snowflake-account SNOWFLAKE_ACCOUNT          | The name of the snowflake account (e.g. xy12345.east-us-2.azure).                                                                                                       |
| -u SNOWFLAKE_USER, --snowflake-user SNOWFLAKE_USER                   | The name of the snowflake user                                                                                                                                          |
| -r SNOWFLAKE_ROLE, --snowflake-role SNOWFLAKE_ROLE                   | The name of the role to use                                                                                                                                             |
| -w SNOWFLAKE_WAREHOUSE, --snowflake-warehouse SNOWFLAKE_WAREHOUSE    | The name of the default warehouse to use. Can be overridden in the change scripts.                                                                                      |
| -d SNOWFLAKE_DATABASE, --snowflake-database SNOWFLAKE_DATABASE       | The name of the default database to use. Can be overridden in the change scripts.                                                                                       |
| -s SNOWFLAKE_SCHEMA, --snowflake-schema SNOWFLAKE_SCHEMA             | The name of the default schema to use. Can be overridden in the change scripts.                                                                                         |
| -c CHANGE_HISTORY_TABLE, --change-history-table CHANGE_HISTORY_TABLE | Used to override the default name of the change history table (which is METADATA.SCHEMACHANGE.CHANGE_HISTORY)                                                           |
| --vars VARS                                                          | Define values for the variables to replaced in change scripts, given in JSON format (e.g. '{"variable1": "value1", "variable2": "value2"}')                             |
| --create-change-history-table                                        | Create the change history table if it does not exist. The default is 'False'.                                                                                           |
| -ac, --autocommit                                                    | Enable autocommit feature for DML commands. The default is 'False'.                                                                                                     |
| -v, --verbose                                                        | Display verbose debugging details during execution. The default is 'False'.                                                                                             |
| --dry-run                                                            | Run schemachange in dry run mode. The default is 'False'.                                                                                                               |
| --query-tag                                                          | A string to include in the QUERY_TAG that is attached to every SQL statement executed.                                                                                  |
| --oauth-config                                                       | Define values for the variables to Make Oauth Token requests  (e.g. {"token-provider-url": "https//...", "token-request-payload": {"client_id": "GUID_xyz",...},... })' |

#### render
This subcommand is used to render a single script to the console. It is intended to support the development and troubleshooting of script that use features from the jinja template engine.

`usage: schemachange render [-h] [--config-folder CONFIG_FOLDER] [-f ROOT_FOLDER] [-m MODULES_FOLDER] [--vars VARS] [-v] script`

| Parameter                                          | Description                                                                                                                               |
|----------------------------------------------------|-------------------------------------------------------------------------------------------------------------------------------------------|
| --config-folder CONFIG_FOLDER                      | The folder to look in for the schemachange-config.yml file (the default is the current working directory)                                 |
| -f ROOT_FOLDER, --root-folder ROOT_FOLDER          | The root folder for the database change scripts                                                                                           |
| -m MODULES_FOLDER, --modules-folder MODULES_FOLDER | The modules folder for jinja macros and templates to be used across multiple scripts                                                      |
| --vars VARS                                        | Define values for the variables to replaced in change scripts, given in JSON format (e.g. {"variable1": "value1", "variable2": "value2"}) |
| -v, --verbose                                      | Display verbose debugging details during execution (the default is False)                                                                 |

## Running schemachange

### Prerequisites

In order to run schemachange you must have the following:

* You will need to have a recent version of python 3 installed
* You will need to have the latest [Snowflake Python driver installed](https://docs.snowflake.com/en/user-guide/python-connector-install.html)
* You will need to create the change history table used by schemachange in Snowflake (see [Change History Table](#change-history-table) above for more details)
    * First, you will need to create a database to store your change history table (schemachange will not help you with this). For your convenience, [initialize.sql file](demo/provision/initialize.sql) has been provided to get you started. Feel free to align the script to your organizations RBAC implementation. The [setup_schemachange_schema.sql](demo/provision/setup_schemachange_schema.sql) file is provided to set up the target schema that will host the change history table for each of the demo projects in this repo. Use it as a means to test the required permissions and connectivity in your local setup.
    * Second, you will need to create the change history schema and table. You can do this manually (see [Change History Table](#change-history-table) above for the DDL) or have schemachange create them by running it with the `--create-change-history-table` parameter (just make sure the Snowflake user you're running schemachange with has privileges to create a schema and table in that database)
* You will need to create (or choose) a user account that has privileges to apply the changes in your change script
    * Don't forget that this user also needs the SELECT and INSERT privileges on the change history table

### Running the Script

schemachange is a single python script located at [schemachange/cli.py](schemachange/cli.py). It can be executed as follows:

```
python schemachange/cli.py [-h] [--config-folder CONFIG_FOLDER] [-f ROOT_FOLDER] [-a SNOWFLAKE_ACCOUNT] [-u SNOWFLAKE_USER] [-r SNOWFLAKE_ROLE] [-w SNOWFLAKE_WAREHOUSE] [-d SNOWFLAKE_DATABASE] [-s SNOWFLAKE_SCHEMA] [-c CHANGE_HISTORY_TABLE] [--vars VARS] [--create-change-history-table] [-ac] [-v] [--dry-run] [--query-tag QUERY_TAG] [--oauth-config OUATH_CONFIG]
```

Or if installed via `pip`, it can be executed as follows:

```
schemachange [-h] [--config-folder CONFIG_FOLDER] [-f ROOT_FOLDER] [-a SNOWFLAKE_ACCOUNT] [-u SNOWFLAKE_USER] [-r SNOWFLAKE_ROLE] [-w SNOWFLAKE_WAREHOUSE] [-d SNOWFLAKE_DATABASE] [-s SNOWFLAKE_SCHEMA] [-c CHANGE_HISTORY_TABLE] [--vars VARS] [--create-change-history-table] [-ac] [-v] [--dry-run] [--query-tag QUERY_TAG] [--oauth-config OUATH_CONFIG]
```

## Getting Started with schemachange

The [demo](demo) folder in this project repository contains three schemachange demo projects for you to try out. These demos showcase the basics and a couple of advanced examples based on the standard Snowflake Citibike demo which can be found in [the Snowflake Hands-on Lab](https://docs.snowflake.net/manuals/other-resources.html#hands-on-lab). Check out each demo listed below

<<<<<<< HEAD
| Change Script                      | Description                                                                          |
|------------------------------------|--------------------------------------------------------------------------------------|
| v1.1__initial_database_objects.sql | Create the initial Citibike demo objects including file formats, stages, and tables. |
| v1.2__load_tables_from_s3.sql      | Load the Citibike and weather data from the Snowlake lab S3 bucket.                  |
=======
- [Basics Demo](demo/basics_demo): Used to test the basic schemachange functionality.
- [Citibike Demo](demo/citibike_demo): Used to show a simple example of building a database and loading data using schemachange.
- [Citibike Jinja Demo](demo/citibike_demo_jinja): Extends the citibike demo to showcase the use of macros and jinja templating.
>>>>>>> 3b5718a4

The [Citibike data](https://www.citibikenyc.com/system-data) for this demo comes from the NYC Citi Bike bike-share program.

To get started with schemachange and these demo scripts follow these steps:
1. Make sure you've completed the [Prerequisites](#prerequisites) steps above
1. Get a copy of this schemachange repository (either via a clone or download)
1. Open a shell and change directory to your copy of the schemachange repository
1. Run schemachange (see [Running the Script](#running-the-script) above) with your Snowflake account details and respective demo project as the root folder (make sure you use the full path)

## Integrating With DevOps

### Sample DevOps Process Flow

Here is a sample DevOps development lifecycle with schemachange:

<img src="images/diagram.png" alt="schemachange DevOps process" title="schemachange DevOps process" />

### Using in a CI/CD Pipeline

<<<<<<< HEAD
If your build agent has a recent version of python 3 installed, the script can be run like so:
```
=======
If your build agent has a recent version of python 3 installed, the script can be ran like so:
```bash
>>>>>>> 3b5718a4
pip install schemachange --upgrade
schemachange [-h] [-f ROOT_FOLDER] -a SNOWFLAKE_ACCOUNT -u SNOWFLAKE_USER -r SNOWFLAKE_ROLE -w SNOWFLAKE_WAREHOUSE [-d SNOWFLAKE_DATABASE] [-s SNOWFLAKE_SCHEMA] [-c CHANGE_HISTORY_TABLE] [--vars VARS] [--create-change-history-table] [-ac] [-v] [--dry-run] [--query-tag QUERY_TAG] [--oauth-config OUATH_CONFIG]
```

Or if you prefer docker, set the environment variables and run like so:
```bash
docker run -it --rm \
  --name schemachange-script \
  -v "$PWD":/usr/src/schemachange \
  -w /usr/src/schemachange \
  -e ROOT_FOLDER \
  -e SNOWFLAKE_ACCOUNT \
  -e SNOWFLAKE_USER \
  -e SNOWFLAKE_ROLE \
  -e SNOWFLAKE_WAREHOUSE \
  -e SNOWFLAKE_PASSWORD \
  python:3 /bin/bash -c "pip install schemachange --upgrade && schemachange -f $ROOT_FOLDER -a $SNOWFLAKE_ACCOUNT -u $SNOWFLAKE_USER -r $SNOWFLAKE_ROLE -w $SNOWFLAKE_WAREHOUSE"
```

Either way, don't forget to set the `SNOWFLAKE_PASSWORD` environment variable if using password authentication!

## Maintainers

- James Weakley (@jamesweakley)
- Jeremiah Hansen (@jeremiahhansen)

This is a community-developed tool, not an official Snowflake offering. It comes with no support or warranty. However, feel free to raise a GitHub issue if you find a bug or would like a new feature.

## Third Party Packages
The current functionality in schemachange would not be possible without the following third party packages and all those that maintain and have contributed.

<<<<<<< HEAD
| Name                       | License                 | Author                                                                                                           | URL                                  |
|----------------------------|-------------------------|------------------------------------------------------------------------------------------------------------------|--------------------------------------|
| Jinja2                     | BSD License             | Armin Ronacher                                                                                                   | https://palletsprojects.com/p/jinja/ |
| PyYAML                     | MIT License             | Kirill Simonov                                                                                                   | https://pyyaml.org/                  |
| pandas                     | BSD License             | The Pandas Development Team                                                                                      | https://pandas.pydata.org            |
| pytest                     | MIT License             | Holger Krekel, Bruno Oliveira, Ronny Pfannschmidt, Floris Bruynooghe, Brianna Laugher, Florian Bruhin and others | https://docs.pytest.org/en/latest/   |
| snowflake-connector-python | Apache Software License | Snowflake, Inc                                                                                                   | https://www.snowflake.com/           |
=======
 Name | License | Author | URL
 ---|---|---|---
 Jinja2 | BSD License | Armin Ronacher | https://palletsprojects.com/p/jinja/
 PyYAML | MIT License | Kirill Simonov | https://pyyaml.org/
 pytest | MIT License | Holger Krekel, Bruno Oliveira, Ronny Pfannschmidt, Floris Bruynooghe, Brianna Laugher, Florian Bruhin and others | https://docs.pytest.org/en/latest/
 snowflake-connector-python | Apache Software License | Snowflake, Inc | https://www.snowflake.com/
>>>>>>> 3b5718a4

## Legal

Licensed under the Apache License, Version 2.0 (the "License"); you may not use this tool except in compliance with the License. You may obtain a copy of the License at: [http://www.apache.org/licenses/LICENSE-2.0](http://www.apache.org/licenses/LICENSE-2.0)

Unless required by applicable law or agreed to in writing, software distributed under the License is distributed on an "AS IS" BASIS, WITHOUT WARRANTIES OR CONDITIONS OF ANY KIND, either express or implied. See the License for the specific language governing permissions and limitations under the License.<|MERGE_RESOLUTION|>--- conflicted
+++ resolved
@@ -445,22 +445,13 @@
 schemachange [-h] [--config-folder CONFIG_FOLDER] [-f ROOT_FOLDER] [-a SNOWFLAKE_ACCOUNT] [-u SNOWFLAKE_USER] [-r SNOWFLAKE_ROLE] [-w SNOWFLAKE_WAREHOUSE] [-d SNOWFLAKE_DATABASE] [-s SNOWFLAKE_SCHEMA] [-c CHANGE_HISTORY_TABLE] [--vars VARS] [--create-change-history-table] [-ac] [-v] [--dry-run] [--query-tag QUERY_TAG] [--oauth-config OUATH_CONFIG]
 ```
 
-## Getting Started with schemachange
-
 The [demo](demo) folder in this project repository contains three schemachange demo projects for you to try out. These demos showcase the basics and a couple of advanced examples based on the standard Snowflake Citibike demo which can be found in [the Snowflake Hands-on Lab](https://docs.snowflake.net/manuals/other-resources.html#hands-on-lab). Check out each demo listed below
 
-<<<<<<< HEAD
-| Change Script                      | Description                                                                          |
-|------------------------------------|--------------------------------------------------------------------------------------|
-| v1.1__initial_database_objects.sql | Create the initial Citibike demo objects including file formats, stages, and tables. |
-| v1.2__load_tables_from_s3.sql      | Load the Citibike and weather data from the Snowlake lab S3 bucket.                  |
-=======
 - [Basics Demo](demo/basics_demo): Used to test the basic schemachange functionality.
 - [Citibike Demo](demo/citibike_demo): Used to show a simple example of building a database and loading data using schemachange.
 - [Citibike Jinja Demo](demo/citibike_demo_jinja): Extends the citibike demo to showcase the use of macros and jinja templating.
->>>>>>> 3b5718a4
-
-The [Citibike data](https://www.citibikenyc.com/system-data) for this demo comes from the NYC Citi Bike bike-share program.
+
+The [Citibike data](https://www.citibikenyc.com/system-data) for this demo comes from the NYC Citi Bike bike share program.
 
 To get started with schemachange and these demo scripts follow these steps:
 1. Make sure you've completed the [Prerequisites](#prerequisites) steps above
@@ -478,13 +469,8 @@
 
 ### Using in a CI/CD Pipeline
 
-<<<<<<< HEAD
-If your build agent has a recent version of python 3 installed, the script can be run like so:
-```
-=======
 If your build agent has a recent version of python 3 installed, the script can be ran like so:
 ```bash
->>>>>>> 3b5718a4
 pip install schemachange --upgrade
 schemachange [-h] [-f ROOT_FOLDER] -a SNOWFLAKE_ACCOUNT -u SNOWFLAKE_USER -r SNOWFLAKE_ROLE -w SNOWFLAKE_WAREHOUSE [-d SNOWFLAKE_DATABASE] [-s SNOWFLAKE_SCHEMA] [-c CHANGE_HISTORY_TABLE] [--vars VARS] [--create-change-history-table] [-ac] [-v] [--dry-run] [--query-tag QUERY_TAG] [--oauth-config OUATH_CONFIG]
 ```
@@ -516,7 +502,6 @@
 ## Third Party Packages
 The current functionality in schemachange would not be possible without the following third party packages and all those that maintain and have contributed.
 
-<<<<<<< HEAD
 | Name                       | License                 | Author                                                                                                           | URL                                  |
 |----------------------------|-------------------------|------------------------------------------------------------------------------------------------------------------|--------------------------------------|
 | Jinja2                     | BSD License             | Armin Ronacher                                                                                                   | https://palletsprojects.com/p/jinja/ |
@@ -524,14 +509,6 @@
 | pandas                     | BSD License             | The Pandas Development Team                                                                                      | https://pandas.pydata.org            |
 | pytest                     | MIT License             | Holger Krekel, Bruno Oliveira, Ronny Pfannschmidt, Floris Bruynooghe, Brianna Laugher, Florian Bruhin and others | https://docs.pytest.org/en/latest/   |
 | snowflake-connector-python | Apache Software License | Snowflake, Inc                                                                                                   | https://www.snowflake.com/           |
-=======
- Name | License | Author | URL
- ---|---|---|---
- Jinja2 | BSD License | Armin Ronacher | https://palletsprojects.com/p/jinja/
- PyYAML | MIT License | Kirill Simonov | https://pyyaml.org/
- pytest | MIT License | Holger Krekel, Bruno Oliveira, Ronny Pfannschmidt, Floris Bruynooghe, Brianna Laugher, Florian Bruhin and others | https://docs.pytest.org/en/latest/
- snowflake-connector-python | Apache Software License | Snowflake, Inc | https://www.snowflake.com/
->>>>>>> 3b5718a4
 
 ## Legal
 
