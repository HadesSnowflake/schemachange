# snowchange
<img src="images/logo.png" alt="snowchange" title="snowchange logo" width="600" />

## Overview

snowchange is a simple python based tool to manage all of your [Snowflake](https://www.snowflake.com/) objects. It follows an Imperative-style approach to Database Change Management (DCM) and was inspired by the [Flyway database migration tool](https://flywaydb.org). When combined with a version control system and a CI/CD tool, database changes can be approved and deployed through a pipeline using modern software delivery practices. As such snowchange plays a critical role in enabling Database (or Data) DevOps.

DCM tools (also known as Database Migration, Schema Change Management, or Schema Migration tools) follow one of two approaches: Declarative or Imperative. For a background on Database DevOps, including a discussion on the differences between the Declarative and Imperative approaches, please read the [Embracing Agile Software Delivery and DevOps with Snowflake](https://www.snowflake.com/blog/embracing-agile-software-delivery-and-devops-with-snowflake/) blog post.

For the complete list of changes made to snowchange check out the [CHANGELOG](CHANGELOG.md).

## Table of Contents

1. [Overview](#overview)
1. [Project Structure](#project-structure)
   1. [Folder Structure](#folder-structure)
1. [Change Scripts](#change-scripts)
   1. [Versioned Script Naming](#versioned-script-naming)
   1. [Repeatable Script Naming](#repeatable-script-naming)
   1. [Script Requirements](#script-requirements)
   1. [Using Variables in Scripts](#using-variables-in-scripts)
1. [Change History Table](#change-history-table)
1. [Running snowchange](#running-snowchange)
   1. [Prerequisites](#prerequisites)
   1. [Running The Script](#running-the-script)
   1. [Script Parameters](#script-parameters)
1. [Getting Started with snowchange](#getting-started-with-snowchange)
1. [Integrating With DevOps](#integrating-with-devops)
   1. [Sample DevOps Process Flow](#sample-devops-process-flow)
   1. [Using in a CI/CD Pipeline](#using-in-a-cicd-pipeline)
1. [Maintainers](#maintainers)
1. [Legal](#legal)



## Project Structure

### Folder Structure

snowchange expects a directory structure like the following to exist:
```
(project_root)
|
|-- folder_1
    |-- V1.1.1__first_change.sql
    |-- V1.1.2__second_change.sql
    |-- R__sp_add_sales.sql
    |-- R__fn_get_timezone.sql
|-- folder_2
    |-- folder_3
        |-- V1.1.3__third_change.sql
        |-- R__fn_sort_ascii.sql
```

The snowchange folder structure is very flexible. The `project_root` folder is specified with the `-f` or `--root-folder` argument. Under the `project_root` folder you are free to arrange the change scripts any way you see fit. You can have as many subfolders (and nested subfolders) as you would like.

## Change Scripts

### Versioned Script Naming

Versioned change scripts follow a similar naming convention to that used by [Flyway Versioned Migrations](https://flywaydb.org/documentation/migrations#versioned-migrations). The script name must follow this pattern (image taken from [Flyway docs](https://flywaydb.org/documentation/migrations#versioned-migrations)):

<img src="images/flyway-naming-convention.png" alt="Flyway naming conventions" title="Flyway naming conventions" width="300" />

With the following rules for each part of the filename:

* **Prefix**: The letter 'V' for versioned change
* **Version**: A unique version number with dots or underscores separating as many number parts as you like
* **Separator**: __ (two underscores)
* **Description**: An arbitrary description with words separated by underscores or spaces (can not include two underscores)
* **Suffix**: .sql

For example, a script name that follows this convention is: `V1.1.1__first_change.sql`. As with Flyway, the unique version string is very flexible. You just need to be consistent and always use the same convention, like 3 sets of numbers separated by periods. Here are a few valid version strings:

* 1
* 5.2
* 5_2
* 1.2.3.4.5.6.7.8.9
* 205_68
* 20200115113556
* 2020.1.15.11.35.56

Every script within a database folder must have a unique version number. snowchange will check for duplicate version numbers and throw an error if it finds any. This helps to ensure that developers who are working in parallel don't accidently (re-)use the same version number.

### Repeatable Script Naming

Repeatable change scripts follow a similar naming convention to that used by [Flyway Versioned Migrations](https://flywaydb.org/documentation/concepts/migrations.html#repeatable-migrations). The script name must follow this pattern (image taken from [Flyway docs](https://flywaydb.org/documentation/concepts/migrations.html#repeatable-migrations):

<img src="images/flyway-repeatable-naming-convention.png" alt="Flyway naming conventions" title="Flyway naming conventions" width="300" />

e.g: 

* R__sp_add_sales.sql
* R__fn_get_timezone.sql
* R__fn_sort_ascii.sql

All repeatable change scripts are applied each time the utility is run, irrespective of the most recent change in the database.
Repeatable scripts could be used for maintaining code that always needs to be applied in its entirety. e.g. stores procedures, functions and view definitions etc.

Just like Flyway, within a single migration run, repeatable scripts are always applied last, after all pending versioned scripts have been executed. Repeatable scripts are applied in the order of their description.

### Script Requirements

snowchange is designed to be very lightweight and not impose to many limitations. Each change script can have any number of SQL statements within it and must supply the necessary context, like database and schema names. The context can be supplied by using an explicit `USE <DATABASE>` command or by naming all objects with a three-part name (`<database name>.<schema name>.<object name>`). snowchange will simply run the contents of each script against the target Snowflake account, in the correct order.

### Using Variables in Scripts

snowchange supports a light weight variable replacement strategy. One important use of variables is to support multiple environments (dev, test, prod) in a single Snowflake account by dynamically changing the database name during deployment.

To use a variable in a change script, use this syntax anywhere in the script: `{{ variable1 }}`. So the pattern is two left curly braces, followed by a space, followed by the variable name, followed by a space, and finally followed by two right curly braces. And the spaces are important. The format for including variables in change scripts mimics [Jinja expressions](https://jinja.palletsprojects.com/en/2.11.x/templates/#expressions). Please note that at this point snowchange hasn't been integrated with Jinja, but by using the same syntax for variables and expressions a future migration will be seamless.

To pass variables to snowchange, use the `--vars` command line parameter like this: `--vars '{"variable1": "value", "variable2": "value2"}'`. This parameter accepts a flat JSON object formatted as a string. Nested objects and arrays don't make sense at this point and aren't supported.

snowchange will replace any variable placeholders before running your change script code and will throw an error if it finds any variable placeholders that haven't been replaced.


## Change History Table

snowchange will automatically create a change history table to track the history of all changes applied. By default the table `CHANGE_HISTORY` will be created within a `SNOWCHANGE` schema in a `METADATA` database. The name and location of the change history table can be overriden by using the `-c` (or `--change-history-table`) parameter. The value passed to the parameter can have a one, two, or three part name (e.g. "TABLE_NAME", or "SCHEMA_NAME.TABLE_NAME", or "DATABASE_NAME.SCHEMA_NAME.TABLE_NAME"). This can be used to support multiple environments (dev, test, prod) or multiple subject areas within the same Snowflake account.

The structure of the `CHANGE_HISTORY` table is as follows:

Column Name | Type |  Example
--- | --- | ---
VERSION | VARCHAR | 1.1.1
DESCRIPTION | VARCHAR | First change
SCRIPT | VARCHAR | V1.1.1__first_change.sql
SCRIPT_TYPE | VARCHAR | V
CHECKSUM | VARCHAR | 38e5ba03b1a6d2...
EXECUTION_TIME | NUMBER | 4
STATUS | VARCHAR | Success
INSTALLED_BY | VARCHAR | SNOWFLAKE_USER
INSTALLED_ON | TIMESTAMP_LTZ | 2020-03-17 12:54:33.056 -0700

A new row will be added to this table every time a change script has been applied to the database. snowchange will use this table to identify which changes have been applied to the database and will not apply the same version more than once.

## Running snowchange

### Prerequisites

In order to run snowchange you must have the following:

* You will need to have a recent version of python 3 installed
* You will need to have the latest [Snowflake Python driver installed](https://docs.snowflake.com/en/user-guide/python-connector-install.html)
* You will need to use a user account that has permission to apply the changes in your change script

### Running the Script

snowchange is a single python script named [snowchange.py](snowchange.py). It can be executed as follows:

```
<<<<<<< HEAD
snowchange [-h] [-f ROOT_FOLDER] -a SNOWFLAKE_ACCOUNT --snowflake-region SNOWFLAKE_REGION -u SNOWFLAKE_USER -r SNOWFLAKE_ROLE -w SNOWFLAKE_WAREHOUSE  [-c CHANGE_HISTORY_TABLE] [-v] [-ac]
=======
python snowchange.py [-h] [-f ROOT_FOLDER] -a SNOWFLAKE_ACCOUNT -u SNOWFLAKE_USER -r SNOWFLAKE_ROLE -w SNOWFLAKE_WAREHOUSE  [-c CHANGE_HISTORY_TABLE] [--vars VARS] [-ac] [-v]
>>>>>>> 6fae10f3
```

The Snowflake user password for `SNOWFLAKE_USER` is required to be set in the environment variable `SNOWSQL_PWD` prior to calling the script. snowchange will fail if the `SNOWSQL_PWD` environment variable is not set.

### Script Parameters

Here is the list of supported parameters to the script:

Parameter | Description
--- | ---
-h, --help | Show the help message and exit
-f ROOT_FOLDER, --root-folder ROOT_FOLDER| *(Optional)* The root folder for the database change scripts. The default is the current directory.
-a SNOWFLAKE_ACCOUNT, --snowflake-account SNOWFLAKE_ACCOUNT | The name of the snowflake account (e.g. abc123.east-us-2.azure). See [Usage Notes for the account Parameter (for the connect Method)](https://docs.snowflake.com/en/user-guide/python-connector-api.html#label-account-format-info) for more details on how to structure the account name.
-u SNOWFLAKE_USER, --snowflake-user SNOWFLAKE_USER | The name of the snowflake user (e.g. DEPLOYER)
-r SNOWFLAKE_ROLE, --snowflake-role SNOWFLAKE_ROLE | The name of the role to use (e.g. DEPLOYER_ROLE)
-w SNOWFLAKE_WAREHOUSE, --snowflake-warehouse SNOWFLAKE_WAREHOUSE | The name of the warehouse to use (e.g. DEPLOYER_WAREHOUSE)
-c CHANGE_HISTORY_TABLE, --change-history-table CHANGE_HISTORY_TABLE | *(Optional)* Used to override the default name of the change history table (e.g. METADATA.SNOWCHANGE.CHANGE_HISTORY)
--vars VARS | *(Optional)* Define values for the variables to replaced in change scripts, given in JSON format (e.g. '{"variable1": "value1", "variable2": "value2"}')
-ac, --autocommit | *(Optional)* A signal for Snowflake Python connector to enable autocommit feature for DML commands.
-v, --verbose | *(Optional)* Display verbose debugging details during execution

## Getting Started with snowchange

The [demo](demo) folder in this project repository contains a snowchange demo project for you to try out. This demo is based on the standard Snowflake Citibike demo which can be found in [the Snowflake Hands-on Lab](https://docs.snowflake.net/manuals/other-resources.html#hands-on-lab). It contains the following database change scripts:

Change Script | Description
--- | ---
v1.1__initial_database_objects.sql | Create the initial Citibike demo objects including file formats, stages, and tables.
v1.2__load_tables_from_s3.sql | Load the Citibike and weather data from the Snowlake lab S3 bucket.

The [Citibike data](https://www.citibikenyc.com/system-data) for this demo comes from the NYC Citi Bike bike share program.

To get started with snowchange and these demo Citibike scripts follow these steps:
1. Make sure you've completed the [Prerequisites](#prerequisites) steps above
1. Get a copy of this snowchange repository (either via a clone or download)
1. Open a shell and change directory to your copy of the snowchange repository
1. Run snowchange (see [Running the Script](#running-the-script) above) with your Snowflake account details and the `demo/citibike` folder as the root folder (make sure you use the full path)

## Integrating With DevOps

### Sample DevOps Process Flow

Here is a sample DevOps development lifecycle with snowchange:

<img src="images/diagram.png" alt="snowchange DevOps process" title="snowchange DevOps process" />

### Using in a CI/CD Pipeline

If your build agent has a recent version of python 3 installed, the script can be ran like so:
```
<<<<<<< HEAD
pip install snowchange --upgrade
snowchange [-h] [-f ROOT_FOLDER] -a SNOWFLAKE_ACCOUNT --snowflake-region SNOWFLAKE_REGION -u SNOWFLAKE_USER -r SNOWFLAKE_ROLE -w SNOWFLAKE_WAREHOUSE  [-c CHANGE_HISTORY_TABLE] [-v] [-ac]
=======
pip install --upgrade snowflake-connector-python
python snowchange.py [-h] [-f ROOT_FOLDER] -a SNOWFLAKE_ACCOUNT -u SNOWFLAKE_USER -r SNOWFLAKE_ROLE -w SNOWFLAKE_WAREHOUSE  [-c CHANGE_HISTORY_TABLE] [--vars VARS] [-v] [-ac]
>>>>>>> 6fae10f3
```

Or if you prefer docker, set the environment variables and run like so:
```
docker run -it --rm \
  --name snowchange-script \
  -v "$PWD":/usr/src/snowchange \
  -w /usr/src/snowchange \
  -e ROOT_FOLDER \
  -e SNOWFLAKE_ACCOUNT \
  -e SNOWFLAKE_USER \
  -e SNOWFLAKE_ROLE \
  -e SNOWFLAKE_WAREHOUSE \
  -e SNOWSQL_PWD \
<<<<<<< HEAD
  python:3 /bin/bash -c "pip install snowchange --upgrade && snowchange -f $ROOT_FOLDER -a $SNOWFLAKE_ACCOUNT --snowflake-region $SNOWFLAKE_REGION -u $SNOWFLAKE_USER -r $SNOWFLAKE_ROLE -w $SNOWFLAKE_WAREHOUSE"
=======
  python:3 /bin/bash -c "pip install --upgrade snowflake-connector-python && python snowchange.py -f $ROOT_FOLDER -a $SNOWFLAKE_ACCOUNT -u $SNOWFLAKE_USER -r $SNOWFLAKE_ROLE -w $SNOWFLAKE_WAREHOUSE"
>>>>>>> 6fae10f3
```

Either way, don't forget to set the `SNOWSQL_PWD` environment variable!

## Maintainers

- James Weakley (@jamesweakley)
- Jeremiah Hansen (@jeremiahhansen)

This is a community-developed script, not an official Snowflake offering. It comes with no support or warranty. However, feel free to raise a github issue if you find a bug or would like a new feature.

## Legal

Licensed under the Apache License, Version 2.0 (the "License"); you may not use this tool except in compliance with the License. You may obtain a copy of the License at: [http://www.apache.org/licenses/LICENSE-2.0](http://www.apache.org/licenses/LICENSE-2.0)

Unless required by applicable law or agreed to in writing, software distributed under the License is distributed on an "AS IS" BASIS, WITHOUT WARRANTIES OR CONDITIONS OF ANY KIND, either express or implied. See the License for the specific language governing permissions and limitations under the License.<|MERGE_RESOLUTION|>--- conflicted
+++ resolved
@@ -149,11 +149,7 @@
 snowchange is a single python script named [snowchange.py](snowchange.py). It can be executed as follows:
 
 ```
-<<<<<<< HEAD
-snowchange [-h] [-f ROOT_FOLDER] -a SNOWFLAKE_ACCOUNT --snowflake-region SNOWFLAKE_REGION -u SNOWFLAKE_USER -r SNOWFLAKE_ROLE -w SNOWFLAKE_WAREHOUSE  [-c CHANGE_HISTORY_TABLE] [-v] [-ac]
-=======
-python snowchange.py [-h] [-f ROOT_FOLDER] -a SNOWFLAKE_ACCOUNT -u SNOWFLAKE_USER -r SNOWFLAKE_ROLE -w SNOWFLAKE_WAREHOUSE  [-c CHANGE_HISTORY_TABLE] [--vars VARS] [-ac] [-v]
->>>>>>> 6fae10f3
+snowchange [-h] [-f ROOT_FOLDER] -a SNOWFLAKE_ACCOUNT -u SNOWFLAKE_USER -r SNOWFLAKE_ROLE -w SNOWFLAKE_WAREHOUSE  [-c CHANGE_HISTORY_TABLE] [-v] [-ac]
 ```
 
 The Snowflake user password for `SNOWFLAKE_USER` is required to be set in the environment variable `SNOWSQL_PWD` prior to calling the script. snowchange will fail if the `SNOWSQL_PWD` environment variable is not set.
@@ -204,13 +200,8 @@
 
 If your build agent has a recent version of python 3 installed, the script can be ran like so:
 ```
-<<<<<<< HEAD
 pip install snowchange --upgrade
-snowchange [-h] [-f ROOT_FOLDER] -a SNOWFLAKE_ACCOUNT --snowflake-region SNOWFLAKE_REGION -u SNOWFLAKE_USER -r SNOWFLAKE_ROLE -w SNOWFLAKE_WAREHOUSE  [-c CHANGE_HISTORY_TABLE] [-v] [-ac]
-=======
-pip install --upgrade snowflake-connector-python
-python snowchange.py [-h] [-f ROOT_FOLDER] -a SNOWFLAKE_ACCOUNT -u SNOWFLAKE_USER -r SNOWFLAKE_ROLE -w SNOWFLAKE_WAREHOUSE  [-c CHANGE_HISTORY_TABLE] [--vars VARS] [-v] [-ac]
->>>>>>> 6fae10f3
+snowchange [-h] [-f ROOT_FOLDER] -a SNOWFLAKE_ACCOUNT -u SNOWFLAKE_USER -r SNOWFLAKE_ROLE -w SNOWFLAKE_WAREHOUSE  [-c CHANGE_HISTORY_TABLE] [-v] [-ac]
 ```
 
 Or if you prefer docker, set the environment variables and run like so:
@@ -225,11 +216,7 @@
   -e SNOWFLAKE_ROLE \
   -e SNOWFLAKE_WAREHOUSE \
   -e SNOWSQL_PWD \
-<<<<<<< HEAD
-  python:3 /bin/bash -c "pip install snowchange --upgrade && snowchange -f $ROOT_FOLDER -a $SNOWFLAKE_ACCOUNT --snowflake-region $SNOWFLAKE_REGION -u $SNOWFLAKE_USER -r $SNOWFLAKE_ROLE -w $SNOWFLAKE_WAREHOUSE"
-=======
-  python:3 /bin/bash -c "pip install --upgrade snowflake-connector-python && python snowchange.py -f $ROOT_FOLDER -a $SNOWFLAKE_ACCOUNT -u $SNOWFLAKE_USER -r $SNOWFLAKE_ROLE -w $SNOWFLAKE_WAREHOUSE"
->>>>>>> 6fae10f3
+  python:3 /bin/bash -c "pip install snowchange --upgrade && snowchange -f $ROOT_FOLDER -a $SNOWFLAKE_ACCOUNT -u $SNOWFLAKE_USER -r $SNOWFLAKE_ROLE -w $SNOWFLAKE_WAREHOUSE"
 ```
 
 Either way, don't forget to set the `SNOWSQL_PWD` environment variable!
