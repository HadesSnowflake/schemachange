--- conflicted
+++ resolved
@@ -3,16 +3,14 @@
 
 *The format is based on [Keep a Changelog](https://keepachangelog.com/en/1.0.0/), and this project adheres to [Semantic Versioning](https://semver.org/spec/v2.0.0.html).*
 
-<<<<<<< HEAD
 ## [3.0.0] - 2021-09-04
 - Fix repeatable scripts to only execute if there is a change in the script. Repeatable scripts will not be executed with every run anymore!!!
 - Add Always script type. Always scripts are executed with every run of schemachange.
-=======
+
 ## [2.9.4] - 2021-08-12
 ### Changed
 * Added support for unencrypted private keys
   * `SNOWFLAKE_PRIVATE_KEY_PASSPHRASE` environment variable is no longer required if the key is not encrypted
->>>>>>> e30c2892
 
 ## [2.9.3] - 2021-07-22
 
