name: master-pytest

on:
  push:
    branches:
      - master
<<<<<<< HEAD
=======
  
  pull_request:
    types: [opened, reopened]
>>>>>>> ad4d75ef

jobs:
  build:

    runs-on: ${{ matrix.os }}
    strategy:
      fail-fast: false
      matrix:
        os: ["ubuntu-latest", "macos-latest", "windows-latest"]
        python-version: ["3.8", "3.9", "3.10", "3.11"]

    steps:
      - uses: actions/checkout@v4
      - name: Set up Python ${{ matrix.python-version }} on ${{ matrix.os }}
        uses: actions/setup-python@v5
        with:
          python-version: ${{ matrix.python-version }}
      - name: Update pip
        run: |
          python -m pip install --upgrade pip
      - name: Install dependencies
        run: |
          python -m pip install -e .[dev]
      - name: Test with pytest
        run: |
          pytest<|MERGE_RESOLUTION|>--- conflicted
+++ resolved
@@ -4,12 +4,9 @@
   push:
     branches:
       - master
-<<<<<<< HEAD
-=======
   
   pull_request:
     types: [opened, reopened]
->>>>>>> ad4d75ef
 
 jobs:
   build:
